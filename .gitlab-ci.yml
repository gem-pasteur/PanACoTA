--- conflicted
+++ resolved
@@ -138,14 +138,9 @@
     - pip3 install --upgrade pip
     - pip3 install -r requirements-dev.txt
   script:
-<<<<<<< HEAD
     - pwd
-    - coverage combine .coverage.unit .coverage.functional
-=======
-    # - coverage combine .coverage-unit .coverage-functional
-    - mv .coverage-functional .coverage
-    - coverage html -i
->>>>>>> 331be6c1
+    # - coverage combine .coverage.unit .coverage.functional
+    - mv .coverage.functional .coverage
     - coverage report -i
     - coverage html -i
     # test coverage parsing: \d+\%\s*$
