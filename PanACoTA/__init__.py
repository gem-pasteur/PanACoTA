--- conflicted
+++ resolved
@@ -1,8 +1,4 @@
 """PanACoTA"""
 
-<<<<<<< HEAD
 __version__ = "1.3.0-dev1"
-=======
-__version__ = "1.3.0"
 
->>>>>>> 43ca5bbc
