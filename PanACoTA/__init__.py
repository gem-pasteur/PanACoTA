--- conflicted
+++ resolved
@@ -1,7 +1,3 @@
 """PanACoTA"""
 
-<<<<<<< HEAD
-__version__ = "1.0.1-2"
-=======
 __version__ = "1.2-dev"
->>>>>>> 7cf69203
